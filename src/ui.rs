--- conflicted
+++ resolved
@@ -178,7 +178,6 @@
     pub style: WidgetStyle,
     pub messages: StatefulList<Text<'a>>,
     pub msg_area: StatefulArea<'a>,
-    pub commander: Commander,
     pub current_popup: PopupState,
     pub users: Vec<String>,
     pub last_banned_user: String,
@@ -195,20 +194,16 @@
             Style::new().bg(Color::Black).fg(Color::White),
         );
 
-<<<<<<< HEAD
         let commands = vec![(
             Regex::new(r"/ban\s+(\S+)").unwrap(),
             CommandEvent::BannedUser,
         )];
 
-=======
->>>>>>> e1411ceb
         Self {
             room_id: String::from("someroom"),
             style: style.clone(),
             messages: StatefulList::default(),
             msg_area: StatefulArea::new(style),
-            commander: Commander::default(),
             current_popup: PopupState::None,
             users: vec!["me".to_string()],
             last_banned_user: String::from(""),
@@ -220,12 +215,6 @@
     }
 
     pub fn run(&mut self) -> io::Result<()> {
-        // let current_popup = Rc::new(RefCell::new(&self.current_popup));
-        // let commands = Commander::with_items(vec![Command::new(r"^/ban (\w+)$", |captures| {
-        // let mut current_popup_ = current_popup.borrow_mut();
-        // current_popup_ = Rc::new(&PopupState::Banned);
-        // })]);
-
         let terminal = Terminal::new(CrosstermBackend::new(io::stdout()))?;
         let mut tui = Tui::new(terminal);
 
@@ -293,8 +282,8 @@
                     ctrl: false,
                     ..
                 } => {
+                    self.msg_area.area_height = 0;
                     if let Some(msg) = self.msg_area.get_msg() {
-<<<<<<< HEAD
                         if let Some((event, capture)) = (|| {
                             for command in self.commands.iter() {
                                 if let Some(captures) = command.0.captures(&msg.text.to_string()) {
@@ -318,12 +307,6 @@
                             self.messages.items.push(msg.text);
                             return Ok(());
                         }
-=======
-                        if !self.commander.execute(&msg.text.to_string()) {
-                            self.messages.items.push(msg.text);
-                        }
-                        self.msg_area.area_height = 0;
->>>>>>> e1411ceb
                     }
                     Ok(())
                 }
@@ -535,48 +518,8 @@
     }
 }
 
-<<<<<<< HEAD
 #[derive(Clone, Copy)]
 pub enum CommandEvent {
     BannedUser,
     SetOption,
-=======
-pub struct Command {
-    pattern: String,
-    event: Box<dyn FnMut(Vec<String>) + 'static>,
-}
-
-impl Command {
-    pub fn new<F>(pattern: &str, func: F) -> Self
-    where
-        F: 'static + FnMut(Vec<String>),
-    {
-        Self {
-            pattern: pattern.into(),
-            event: Box::new(func),
-        }
-    }
-}
-
-#[derive(Default)]
-pub struct Commander {
-    commands: Vec<Command>,
-}
-
-impl Commander {
-    pub fn with_items(commands: Vec<Command>) -> Self {
-        Self { commands }
-    }
-
-    pub fn execute(&mut self, cmd_str: &str) -> bool {
-        for cmd in self.commands.iter_mut() {
-            let reg = Regex::new(&cmd.pattern).unwrap();
-            if let Some(cap) = reg.captures(cmd_str) {
-                (cmd.event)(vec![cap.get(0).unwrap().as_str().into()]);
-                return true;
-            }
-        }
-        false
-    }
->>>>>>> e1411ceb
 }